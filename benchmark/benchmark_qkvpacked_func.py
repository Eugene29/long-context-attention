from flash_attn import flash_attn_qkvpacked_func
import torch
import torch.distributed as dist
from ring_flash_attn import (
    ring_flash_attn_qkvpacked_func,
    zigzag_ring_flash_attn_qkvpacked_func,
    stripe_flash_attn_qkvpacked_func,
)
import torch.cuda

import argparse

parser = argparse.ArgumentParser(description="Process some integers.")

parser.add_argument("--nheads", type=int, default=2, help="head number")
parser.add_argument("--batch_size", type=int, default=2, help="batch size")
parser.add_argument(
    "--fwd_only", type=bool, default=False, help="benchmark forward pass only"
)

args = parser.parse_args()


def color_print(text):
    print("\033[91m {}\033[00m".format(text))


def benchmark(f, num_iter=100, forward_only=True, log=True):
    dtype = torch.bfloat16
    rank = dist.get_rank()
    world_size = dist.get_world_size()
    device = torch.device(f"cuda:{rank}")
    torch.cuda.set_device(device)

    batch_size = args.batch_size
    seqlen = 1024 * 8
    nheads = args.nheads
    d = 128
    dropout_p = 0
    causal = True
    deterministic = False

    assert seqlen % (2 * world_size) == 0
    assert d % 8 == 0

    qkv = torch.randn(
        batch_size, seqlen, 3, nheads, d, device=device, dtype=dtype, requires_grad=True
    )
    dout = torch.randn(batch_size, seqlen, nheads, d, device=device, dtype=dtype)

    _ = f(
        qkv,
        dropout_p=dropout_p,
        causal=causal,
        window_size=(-1, -1),
        alibi_slopes=None,
        deterministic=deterministic,
        return_attn_probs=False,
    )
<<<<<<< HEAD
    out = f(
        qkv,
        dropout_p=dropout_p,
        causal=causal,
        window_size=(-1, -1),
        alibi_slopes=None,
        deterministic=deterministic,
        return_attn_probs=False,
    )
    out.backward(dout)
=======
>>>>>>> 6aed046c

    begin = torch.cuda.Event(enable_timing=True)
    begin.record()

    if forward_only:
        with torch.no_grad():
            for _ in range(num_iter):
                _ = f(
                    qkv,
                    dropout_p=dropout_p,
                    causal=causal,
                    window_size=(-1, -1),
                    alibi_slopes=None,
                    deterministic=deterministic,
                    return_attn_probs=False,
                )

    else:
        for _ in range(num_iter):
            qkv.grad = None
            out = f(
                qkv,
                dropout_p=dropout_p,
                causal=causal,
                window_size=(-1, -1),
                alibi_slopes=None,
                deterministic=deterministic,
                return_attn_probs=False,
            )
            out.backward(dout)
    end = torch.cuda.Event(enable_timing=True)
    end.record()
    torch.cuda.synchronize(device=device)
    time = begin.elapsed_time(end) / 1000.0

    if rank == 0 and log:
        color_print(f"{num_iter / time:.3f} iter/s, {time:.3f} sec")


if __name__ == "__main__":
    dist.init_process_group("nccl")
    rank = dist.get_rank()

    forward_only = args.fwd_only

    for f in [
        # flash_attn_qkvpacked_func,
        ring_flash_attn_qkvpacked_func,
        zigzag_ring_flash_attn_qkvpacked_func,
        stripe_flash_attn_qkvpacked_func,
    ]:
        torch.cuda.empty_cache()
        if rank == 0:
            color_print(f"# {f.__name__}")
        benchmark(f, forward_only=forward_only, log=False)
        benchmark(f, forward_only=forward_only, log=True)<|MERGE_RESOLUTION|>--- conflicted
+++ resolved
@@ -57,7 +57,6 @@
         deterministic=deterministic,
         return_attn_probs=False,
     )
-<<<<<<< HEAD
     out = f(
         qkv,
         dropout_p=dropout_p,
@@ -68,8 +67,6 @@
         return_attn_probs=False,
     )
     out.backward(dout)
-=======
->>>>>>> 6aed046c
 
     begin = torch.cuda.Event(enable_timing=True)
     begin.record()
