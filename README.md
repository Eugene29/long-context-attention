--- conflicted
+++ resolved
@@ -1,8 +1,4 @@
-<<<<<<< HEAD
-### Long-Context-Attention: Distributed Attention Implementations for Long Context LLM Model Training.
-=======
-## Long-Context-Attention: Distributed Attention Implementations for Long Context LLM Model Training.
->>>>>>> 41abf414
+# Long-Context-Attention: Distributed Attention Implementations for Long Context LLM Model Training.
 This repo contains three sequence parallel approaches. DeepSpeed-Ulysses Attention, Ring-Attention and a hybrid Long-Context-Attention.
 
 ## LongContextAttention (Hybrid Ulysses-Ring Attention)
